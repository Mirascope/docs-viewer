--- conflicted
+++ resolved
@@ -73,13 +73,9 @@
           ? "bg-transparent text-white"
           : "bg-background text-slate-800 dark:text-white sunset:text-slate-800",
         scrolled && !isLandingPage ? "border-b border-gray-200 shadow-sm" : "",
-<<<<<<< HEAD
-        scrolled && isLandingPage ? "bg-black/90 dark:bg-black/90 sunset:bg-black/60 backdrop-blur-sm" : ""
-=======
         scrolled && isLandingPage
           ? "bg-black/90 dark:bg-black/90 sunset:bg-black/60 backdrop-blur-sm"
           : ""
->>>>>>> 2684eeb8
       )}
     >
       <nav className="flex flex-row items-center justify-between w-full max-w-7xl mx-auto">
